--- conflicted
+++ resolved
@@ -360,18 +360,6 @@
     message (STATUS "Looking for htslib")
 
     find_path(HTSLIB_INCLUDE_DIR NAMES htslib/hts.h HINTS "${HTSLIB_DIR}/include")
-<<<<<<< HEAD
-    find_library(HTSLIB_LIBRARY NAMES libhts.a hts HINTS "${HTSLIB_DIR}/lib")
-    find_library(HTSLIB_LZMA NAMES lzma)
-    find_library(HTSLIB_BZ2 NAMES bz2)
-
-    IF(
-        ${HTSLIB_INCLUDE_DIR} EQUAL "NOTFOUND" OR
-        ${HTSLIB_LIBRARY} EQUAL "NOTFOUND" OR
-        ${HTSLIB_LZMA} EQUAL "NOTFOUND" OR
-        ${HTSLIB_BZ2} EQUAL "NOTFOUND"
-    )
-=======
     find_library(HTSLIB_LIBRARY  NAMES libhts.a hts HINTS "${HTSLIB_DIR}/lib")
     find_library(HTSLIB_LZMA     NAMES lzma)
     find_library(HTSLIB_BZ2      NAMES bz2)
@@ -386,7 +374,6 @@
         message( STATUS "HTSLIB_LIBRARY:     ${HTSLIB_LIBRARY}" )
         message( STATUS "HTSLIB_LZMA:        ${HTSLIB_LZMA}" )
         message( STATUS "HTSLIB_BZ2:         ${HTSLIB_BZ2}" )
->>>>>>> e00e07cf
         message( FATAL_ERROR "Required package htslib (or some of its dependencies) not found.")
     ELSE()
 
@@ -401,11 +388,7 @@
         set( GENESIS_DEFINITIONS ${GENESIS_DEFINITIONS} " -DGENESIS_HTSLIB" )
         set(
             GENESIS_INTERNAL_LINK_LIBRARIES ${GENESIS_INTERNAL_LINK_LIBRARIES}
-<<<<<<< HEAD
-            -lhts -Lhtslib ${HTSLIB_LIBRARY} z ${HTSLIB_LZMA} ${HTSLIB_BZ2}
-=======
             -L/usr/local/lib -lhts ${HTSLIB_LIBRARY} z ${HTSLIB_LZMA} ${HTSLIB_BZ2}
->>>>>>> e00e07cf
         )
     ENDIF()
 endif()
