--- conflicted
+++ resolved
@@ -163,11 +163,7 @@
 std::pair< tree::MassTree, double > convert_sample_to_mass_tree( Sample const& sample, bool normalize )
 {
     auto mass_tree = tree::convert_common_tree_to_mass_tree( sample.tree() );
-<<<<<<< HEAD
-    double const total_mass = total_placement_mass_with_multiplicities( sample );
-=======
     double const scaler = normalize ? total_placement_mass_with_multiplicities( sample ) : 1.0;
->>>>>>> cbd4ef10
     double const pend_work = add_sample_to_mass_tree(
         sample, +1.0, scaler, mass_tree
     );
