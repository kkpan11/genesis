/*
    Genesis - A toolkit for working with phylogenetic data.
    Copyright (C) 2014-2018 Lucas Czech and HITS gGmbH

    This program is free software: you can redistribute it and/or modify
    it under the terms of the GNU General Public License as published by
    the Free Software Foundation, either version 3 of the License, or
    (at your option) any later version.

    This program is distributed in the hope that it will be useful,
    but WITHOUT ANY WARRANTY; without even the implied warranty of
    MERCHANTABILITY or FITNESS FOR A PARTICULAR PURPOSE.  See the
    GNU General Public License for more details.

    You should have received a copy of the GNU General Public License
    along with this program.  If not, see <http://www.gnu.org/licenses/>.

    Contact:
    Lucas Czech <lucas.czech@h-its.org>
    Exelixis Lab, Heidelberg Institute for Theoretical Studies
    Schloss-Wolfsbrunnenweg 35, D-69118 Heidelberg, Germany
*/

/**
 * @brief
 *
 * @file
 * @ingroup tree
 */

#include "genesis/tree/function/functions.hpp"

#include "genesis/tree/function/distances.hpp"
#include "genesis/tree/function/operators.hpp"
#include "genesis/tree/iterator/eulertour.hpp"
#include "genesis/tree/iterator/preorder.hpp"
#include "genesis/tree/tree.hpp"
#include "genesis/tree/tree/subtree.hpp"

#include "genesis/utils/containers/matrix/operators.hpp"

#include <algorithm>
#include <cassert>
#include <functional>
#include <unordered_set>
#include <vector>

#ifdef GENESIS_OPENMP
#   include <omp.h>
#endif

namespace genesis {
namespace tree {

// =================================================================================================
//     Node Properties
// =================================================================================================

bool is_leaf( TreeLink const& link )
{
    return &( link.next() ) == &link;
}

<<<<<<< HEAD
bool is_inner( TreeLink const& link )
{
    return &( link.next() ) != &link;
=======
bool is_leaf( TreeNode const& node )
{
    return is_leaf( node.link() );
>>>>>>> cbd4ef10
}

bool is_leaf( TreeEdge const& edge )
{
    return is_leaf( edge.secondary_link() );
}

<<<<<<< HEAD
bool is_inner( TreeEdge const& edge )
{
    return is_inner( edge.secondary_link() );
}

size_t degree( TreeNode const& node )
{
    size_t dgr = 0;
    TreeLink const* lnk = &node.link();

    do {
        ++dgr;
        lnk = &lnk->next();
    } while( lnk != &node.link() );

    return dgr;
}

bool is_leaf( TreeNode const& node )
{
    return is_leaf( node.link() );
}

bool is_inner( TreeNode const& node )
{
    return is_inner( node.link() );
=======
bool is_inner( TreeLink const& link )
{
    return &( link.next() ) != &link;
}

bool is_inner( TreeNode const& node )
{
    return is_inner( node.link() );
}

bool is_inner( TreeEdge const& edge )
{
    return is_inner( edge.secondary_link() );
>>>>>>> cbd4ef10
}

bool is_root( TreeNode const& node )
{
    // The link_ is always the one pointing towards the root. Also, the edge of that link always has
    // the primary link set to that it points towards the root.
    // At the root itself, however, this means we are pointing to ourselves. Use this to check
    // if this node is the root.
    return &( node.link().edge().primary_link() ) == &( node.link() );
}

<<<<<<< HEAD
=======
size_t degree( TreeLink const& link )
{
    return degree( link.node() );
}

size_t degree( TreeNode const& node )
{
    size_t dgr = 0;
    TreeLink const* lnk = &node.link();

    do {
        ++dgr;
        lnk = &lnk->next();
    } while( lnk != &node.link() );

    return dgr;
}

>>>>>>> cbd4ef10
// =================================================================================================
//     Node Count Properties
// =================================================================================================

size_t max_degree( Tree const& tree )
{
    size_t max = 0;
    for( size_t i = 0; i < tree.node_count(); ++i ) {
        max = std::max( max, degree( tree.node_at(i) ) );
    }
    return max;
}

bool is_bifurcating( Tree const& tree, bool loose )
{
<<<<<<< HEAD
    if( strict ) {
        // Only allow tips and bifurcating inner nodes.
        for( size_t i = 0; i < tree.node_count(); ++i ) {
            if( degree( tree.node_at(i) ) != 1 && degree( tree.node_at(i) ) != 3 ) {
=======
    // Iterate all nodes and verify their degree.
    for( size_t i = 0; i < tree.node_count(); ++i ) {
        auto const deg = degree( tree.node_at(i) );

        // Any degree > 3 is multifurcating.
        if( deg > 3 ) {
            return false;
        }

        // A degree of 2 is okay of we are loose, and always okay for the root.
        if( deg == 2 ) {
            auto const isroot = ( tree.node_at(i).index() == tree.root_node().index() );
            assert( isroot == is_root( tree.node_at(i) ));

            if( ! isroot && ! loose ) {
>>>>>>> cbd4ef10
                return false;
            }
        }
    }
    return true;
}

bool is_binary( Tree const& tree, bool loose )
{
    return is_bifurcating( tree, loose );
}

bool is_rooted( Tree const& tree )
{
    return degree( tree.root_node() ) == 2;
}

size_t leaf_node_count( Tree const& tree )
{
    size_t sum = 0;
    for (size_t i = 0; i < tree.node_count(); ++i) {
        auto const& n = tree.node_at(i);
        if( is_leaf(n) ) {
            ++sum;
        }
    }
    return sum;
}

size_t inner_node_count( Tree const& tree )
{
    return tree.node_count() - leaf_node_count( tree );
}

size_t node_count( Tree const& tree )
{
    return tree.node_count();
}

size_t leaf_edge_count(  Tree const& tree )
{
    size_t sum = 0;
    for( auto const& edge : tree.edges() ) {
<<<<<<< HEAD
        if( is_leaf( edge->primary_node() ) || is_leaf( edge->secondary_node() ) ) {
=======
        if( is_leaf( edge.primary_node() ) || is_leaf( edge.secondary_node() ) ) {
>>>>>>> cbd4ef10
            ++sum;
        }
    }
    return sum;
}

size_t inner_edge_count( Tree const& tree )
{
    size_t sum = 0;
    for( auto const& edge : tree.edges() ) {
<<<<<<< HEAD
        if( is_inner( edge->primary_node() ) && is_inner( edge->secondary_node() ) ) {
=======
        if( is_inner( edge.primary_node() ) && is_inner( edge.secondary_node() ) ) {
>>>>>>> cbd4ef10
            ++sum;
        }
    }
    return sum;
}

size_t edge_count( Tree const& tree )
{
    return tree.edge_count();
}

std::vector<size_t> inner_edge_indices( Tree const& tree )
{
    std::vector<size_t> result;
<<<<<<< HEAD
    for( auto const& edge_it : tree.edges() ) {
        if( is_inner( edge_it->secondary_node() ) ) {
            result.push_back( edge_it->index() );
=======
    for( auto const& edge : tree.edges() ) {
        if( is_inner( edge.secondary_node() ) ) {
            result.push_back( edge.index() );
>>>>>>> cbd4ef10
        }
    }
    return result;
}

std::vector<size_t> leaf_edge_indices( Tree const& tree )
{
    std::vector<size_t> result;
<<<<<<< HEAD
    for( auto const& edge_it : tree.edges() ) {
        if( is_leaf( edge_it->secondary_node() ) ) {
            result.push_back( edge_it->index() );
=======
    for( auto const& edge : tree.edges() ) {
        if( is_leaf( edge.secondary_node() ) ) {
            result.push_back( edge.index() );
>>>>>>> cbd4ef10
        }
    }
    return result;
}

std::vector<size_t> inner_node_indices( Tree const& tree )
{
    std::vector<size_t> result;
<<<<<<< HEAD
    for( auto const& node_it : tree.nodes() ) {
        if( is_inner( *node_it )) {
            result.push_back( node_it->index() );
=======
    for( auto const& node : tree.nodes() ) {
        if( is_inner( node )) {
            result.push_back( node.index() );
>>>>>>> cbd4ef10
        }
    }
    return result;
}

std::vector<size_t> leaf_node_indices( Tree const& tree )
{
    std::vector<size_t> result;
<<<<<<< HEAD
    for( auto const& node_it : tree.nodes() ) {
        if( is_leaf( *node_it )) {
            result.push_back( node_it->index() );
=======
    for( auto const& node : tree.nodes() ) {
        if( is_leaf( node )) {
            result.push_back( node.index() );
>>>>>>> cbd4ef10
        }
    }
    return result;
}

// =================================================================================================
//     Tree Sides
// =================================================================================================

utils::Matrix<signed char> edge_sides( Tree const& tree )
{
    // Get a quadratic matrix: for each edge, it gives a value whether each other edge is
    // proximal (1) or distal (-1) relative to itself (0).
    auto result = utils::Matrix<signed char>( tree.edge_count(), tree.edge_count(), 0 );

    // Helper function that traverses the subtree starting at a link,
    // and for each edge in the subtree, sets its entry in the matrix to the given sign.
    auto traverse = [&]( TreeLink const& start_link, size_t i, signed char sign ){
        auto link = &( start_link.next() );
        while( link != &start_link ) {
            result( i, link->edge().index() ) = sign;
            link = &( link->outer().next() );
        }
    };

    // For each edge, do the traversal in both directions and set the signs.
    // This can probably be done more efficiently with only one smart traversal of the whole tree,
    // but this function is not needed often enough right now.
    for( size_t i = 0; i < tree.edge_count(); ++i ) {
        traverse( tree.edge_at(i).primary_link(), i,   -1 );
        traverse( tree.edge_at(i).secondary_link(), i,  1 );
    }

    return result;
}

utils::Matrix<signed char> node_root_direction_matrix( Tree const& tree )
{
    auto mat = utils::Matrix<signed char>( tree.node_count(), tree.node_count(), 0 );

    // Fill every row of the matrix.
    #pragma omp parallel for
    for( size_t i = 0; i < tree.node_count(); ++i ) {
        auto const& row_node     = tree.node_at(i);
        auto const  row_index    = row_node.index();
        auto const  primary_link = &row_node.primary_link();

        // Fill root side subtree with 1s.
        // We do set the value of inner nodes multiple times, but that's no problem.
        // Also, we need to do an extra check for the root here, in order to set all
        // subtrees of the root to -1.
        signed char const value = is_root( row_node ) ? -1 : 1;
        auto current_link = &( primary_link->outer() );
        while( current_link != primary_link ) {
            mat( row_index, current_link->node().index() ) = value;
            current_link = &( current_link->next().outer() );
        }

        // Fill all non-root side subtrees with -1s.
        // We explicitly go through all non-root links of the node, in order to be really clear
        // about our intentions. It would also work to simply follow the link chain until
        // we reach the primary link again. However, this would also set -1 to our row node,
        // thus we'd have to reset it, making the algorithm a bit messy.
        // So, to be clear and clean, we avoid this.
        auto sub_link = &( primary_link->next() );
        while( sub_link != primary_link ) {

            // Now, for a given non-root subtree, set everything to -1.
            current_link = &( sub_link->outer() );
            while( current_link != sub_link ) {
                mat( row_index, current_link->node().index() ) = -1;
                current_link = &( current_link->next().outer() );
            }

            // Go to next subtree.
            sub_link = &( sub_link->next() );
        }

        // Check that the diagonal element is untouched.
        assert( mat( row_index, row_index ) == 0 );
    }

    return mat;
}

// =================================================================================================
//     Subtrees
// =================================================================================================

size_t subtree_size( Tree const& tree, TreeLink const& link )
{
    if( ! belongs_to( tree, link )) {
        throw std::runtime_error(
            "Cannot caluclate subtree_size, as the given Link does not belong to the Tree."
        );
    }

    // TODO This is a quick and dirty solution. Traverse the whole subtree, add all nodes to a set
    // and simply return the size of that set.

    std::unordered_set< TreeNode const* > visited_nodes;

    auto cur_link = &link.outer();
    while( cur_link != &link ) {
        visited_nodes.insert( &cur_link->node() );
        cur_link = &cur_link->next().outer();
    }

    return visited_nodes.size();
}

std::vector<size_t> subtree_sizes( Tree const& tree, TreeNode const& node )
{
    if( ! belongs_to( tree, node )) {
        throw std::runtime_error(
            "Cannot calculate subtree_sizes(), as the given Node does not belong to the Tree."
        );
    }

    // TODO this is an overly complex and thus error prone solution, maybe there is a better way?!

    // Prepare result vector.
    std::vector<size_t> result;
    result.resize( tree.node_count(), 0 );

    // We use a stack to track the subtree sizes.
    // We store the entry link of the preorder traversal of the nodes. The entry link is the one
    // that is given when visiting the node first while doing a eulertour traversal of the tree.
    // This is always the next() link after the towards-the-starting-node/root link.
    std::vector< TreeLink const* > stack;
    stack.push_back( &node.link() );

    // Traverse the tree.
    for( auto const& it : eulertour( node )) {

        // If this is the last time we visit that node on our way back up the tree.
        // (The second part of the condition checks whether it is the starting node, because
        // in this case, we do not want to remove it.)
        if( &it.link().next() == stack.back() && stack.back() != &node.link() ) {

            // We finished with a subtree. Add the cummulative number of children of that subtree
            // to the parent node, and remove the parent from the stack (as we are done with it).
            auto st_size = result[ stack.back()->node().index() ];
            stack.pop_back();
            result[ stack.back()->node().index() ] += st_size;

        // If this node is already the current top stack element.
        } else if( &it.node() == &stack.back()->node() ) {

            // Do nothing.

        // If it is a leaf.
        } else if( is_leaf( it.link() )) {

            // Simply increment its parent's counter.
            ++result[ stack.back()->node().index() ];

        // If we will visit that node in the future again.
        } else {

            // Add a count for the immediate child (i.e., the current node) to the current stack
            // end (i.e., increment the counter of children of that node),
            // then add the current node itself to the stack, so that in the next iteration,
            // we will increase its counts.
            ++result[ stack.back()->node().index() ];
            stack.push_back( &it.link() );
        }
    }

    // The stack now should contain only a single node, which is the starting node itself.
    assert( stack.size() == 1 && stack.back() == &node.link() );

    // The size of the subtree of the starting node is always the number of nodes in the tree
    // minus one for that node itself (as it is not counted as part of its subtree).
    assert( result[ node.index() ] = tree.node_count() - 1 );

    return result;
}

std::vector<size_t> subtree_sizes( Tree const& tree )
{
    return subtree_sizes( tree, tree.root_node() );
}

size_t subtree_max_path_height( Tree const& tree, TreeLink const& link )
{
    if( ! belongs_to( tree, link )) {
        throw std::runtime_error(
            "Cannot calculate subtree_max_path_height(), "
            "as the given Link does not belong to the Tree."
        );
    }

    // TODO make more efficient. no need for full dist vector.
    auto dists = node_path_length_vector( tree, link.outer().node() );
    size_t max = 0;

    auto cur_link = &link.outer();
    while( cur_link != &link ) {
        max = std::max( max, dists[ cur_link->node().index() ] );
        cur_link = &cur_link->next().outer();
    }
    return max;
}

std::vector<size_t> subtree_max_path_heights( Tree const& tree, TreeNode const& node )
{
    if( ! belongs_to( tree, node )) {
        throw std::runtime_error(
            "Cannot calculate subtree_max_path_heights(), "
            "as the given Node does not belong to the Tree."
        );
    }

    auto result = std::vector<size_t>( tree.node_count(), 0 );

    // Recursive helper function that evaluates the wanted size for a given subtree,
    // stores the result in the vector and returns it for recursive usage.
    std::function< size_t( TreeLink const* )> rec_subtree_height = [&]( TreeLink const* l ) {
        size_t link_max = 0;
        TreeLink const* cl = &l->next();
        while( cl != l ) {
            link_max = std::max( link_max, 1 + rec_subtree_height( &cl->outer() ));
            cl = &cl->next();
        }

        result[ l->node().index() ] = link_max;
        return link_max;
    };

    // Loop all subtrees of the given node and find the highest.
    // This loop is a bit different from the one in the recursive function, as we need to evaluate
    // all links of the given starting node, instead of just the ones away from the start node.
    size_t node_max = 0;
    TreeLink const* cur_l = &node.link();
    do {
        node_max = std::max( node_max, 1 + rec_subtree_height( &cur_l->outer() ));
        cur_l = &cur_l->next();
    } while( cur_l != &node.link() );
    result[ node.index() ] = node_max;

    return result;
}

std::vector<size_t> subtree_max_path_heights( Tree const& tree )
{
    return subtree_max_path_heights( tree, tree.root_node() );
}

utils::Matrix<signed char> sign_matrix( Tree const& tree, bool compressed )
{
    // Edge cases and input checks.
    if( tree.empty() ) {
        return utils::Matrix<signed char>();
    }
    if( ! is_rooted( tree )) {
        throw std::invalid_argument( "Tree is not rooted. Cannot calculate its sign matrix." );
    }
    if( ! is_bifurcating( tree )) {
        throw std::invalid_argument( "Tree is not bifurcating. Cannot calculate its sign matrix." );
    }

    // Prepare a result matrix of the full size. For the compressed version,
    // we later replate it again.
    auto result = utils::Matrix<signed char>( tree.node_count(), tree.node_count(), 0 );

    // Helper function that fills all columns of a subtree with a given sign.
    auto fill_subtree_indices = [&]( size_t row_idx, Subtree const& st, signed char sign ){
        for( auto const& it : preorder(st) ) {
            result( row_idx, it.node().index() ) = sign;
        }
    };

    // Fill every row of the matrix.
    #pragma omp parallel for
    for( size_t i = 0; i < tree.node_count(); ++i ) {
        auto const& row_node = tree.node_at(i);
        auto const  row_idx  = row_node.index();

        if( row_idx == tree.root_node().index() ) {

            // The root node is special: we use its two subtrees directly.
            assert( &row_node.link().next().next() == &row_node.link() );
            fill_subtree_indices( row_idx, Subtree{ row_node.link().outer() },        +1 );
            fill_subtree_indices( row_idx, Subtree{ row_node.link().next().outer() }, -1 );

        } else if( is_inner( row_node )) {

            // All other inner nodes are filled using their subtrees.
            assert( &row_node.link().next().next().next() == &row_node.link() );
            fill_subtree_indices( row_idx, Subtree{ row_node.link().next().outer() },        +1 );
            fill_subtree_indices( row_idx, Subtree{ row_node.link().next().next().outer() }, -1 );
        }
    }

    // For the compressed version, we re-use the previous result matrix,
    // and simply fill a new one with the needed rows and columns.
    // The data is not too big, and this is way easier and cleaner to implement.
    if( compressed ) {
        // Create a matrix with rows for each inner node and columns for each tip node.
        auto const in_node_idcs = inner_node_indices( tree );
        auto const lf_node_idcs = leaf_node_indices( tree );
        auto result_cmpr = utils::Matrix<signed char>( in_node_idcs.size(), lf_node_idcs.size(), 0 );

        // Fill the matrix at the indices that belong to inner nodes (for rows) and
        // leaf nodes (for columns).
        for( size_t r = 0; r < in_node_idcs.size(); ++r ) {
            for( size_t c = 0; c < lf_node_idcs.size(); ++c ) {
                result_cmpr( r, c ) = result( in_node_idcs[r], lf_node_idcs[c] );
            }
        }

        // Replace the result matrix efficiently.
        using std::swap;
        swap( result, result_cmpr );
    }

    return result;
}

// =================================================================================================
//     Misc
// =================================================================================================

std::vector< TreeLink const* > path_to_root( TreeNode const& node )
{
    std::vector< TreeLink const* > path;

    // Move towards the root and record all links in between.
    TreeLink const* cur_link = &node.primary_link();
    while( &cur_link->edge().secondary_link() == cur_link ) {

        // The above while condition means: is it the root?! Assert, that the default way of
        // checking for the root by using the node gives the same result.
        assert( ! is_root( cur_link->node() ));

        // Assert that the primary direction is correct.
        assert( cur_link == &cur_link->edge().secondary_link() );

        // Add the primary link of the current node to the list.
        path.push_back( cur_link );

        // Move one node towards the root.
        // Assert that the default way of finding the next node towards the root (by using
        // the edge) gives the same result as simply using the link's outer node.
        // This is the case because the cur link is the one that points towards the root
        // (which was asserted above).
        assert( &cur_link->edge().primary_link() == &cur_link->outer() );
        cur_link = &cur_link->outer().node().primary_link();
    }

    // Now finally add the root itself and return the list.
    assert( is_root( cur_link->node() ));
    path.push_back( cur_link );
    return path;
}

TreeNode const& lowest_common_ancestor( TreeNode const& node_a, TreeNode const& node_b )
{
    // Speedup and simplification.
    if( &node_a == &node_b ) {
        return node_a;
    }

    auto path_a = path_to_root( node_a );
    auto path_b = path_to_root( node_b );

    // We must have at least the two original links in the front and the root in the back.
    assert( path_a.size() > 0 && path_b.size() > 0 );
    assert( path_a.front()    == &node_a.link() );
    assert( path_b.front()    == &node_b.link() );
    assert( path_a.back()     == path_b.back() );

    // Remove from back as long as the last two elements are the same.
    // At the end of this, the remaining links are the ones on the path between
    // the two original links.
    while(
        path_a.size() > 1 &&
        path_b.size() > 1 &&
        path_a.at( path_a.size() - 1 ) == path_b.at( path_b.size() - 1 ) &&
        path_a.at( path_a.size() - 2 ) == path_b.at( path_b.size() - 2 )
    ) {
        path_a.pop_back();
        path_b.pop_back();
    }

    // Now, the last elements need to be the same (the LCA of the start and finish node).
    assert( path_a.size() > 0 && path_b.size() > 0 );
    assert( path_a.back()     == path_b.back() );

    return path_a.back()->node();
}

TreeNode&       lowest_common_ancestor( TreeNode& node_a,       TreeNode& node_b )
{
    auto const& c_node_a = static_cast< TreeNode const& >( node_a );
    auto const& c_node_b = static_cast< TreeNode const& >( node_b );
    return const_cast< TreeNode& >( lowest_common_ancestor( c_node_a, c_node_b ));
}

utils::Matrix<size_t> lowest_common_ancestors( Tree const& tree )
{
    auto res = utils::Matrix<size_t>( tree.node_count(), tree.node_count() );

    // This is not the best way to calculate all pairwise LCAs.
    // In the Quartet Scores code, we use range minimum queries and eulertours to achive the
    // same result in less time. But for now, this code is good enough.

    // Parallel specialized code.
    #ifdef GENESIS_OPENMP

        // We only need to calculate the upper triangle. Get the number of indices needed
        // to describe this triangle.
        size_t const max_k = utils::triangular_size( tree.node_count() );

        #pragma omp parallel for
        for( size_t k = 0; k < max_k; ++k ) {

            // For the given linear index, get the actual position in the Matrix.
            auto const rc = utils::triangular_indices( k, tree.node_count() );
            auto const r = rc.first;
            auto const c = rc.second;

            auto const& lca = lowest_common_ancestor( tree.node_at(r), tree.node_at(c) );
            res( r, c ) = lca.index();
            res( c, r ) = lca.index();
        }

        // Lastly, because the trinangular indices exluce the diagonale, we need to fill this
        // by hand. Luckily, those are always the indices themselves, as the LCA of a node
        // and itself is again itself.
        #pragma omp parallel for
        for( size_t d = 0; d < tree.node_count(); ++d ) {
            res( d, d ) = d;
        }

    // If no threads are available at all, use serial version.
    #else

        for( size_t r = 0; r < tree.node_count(); ++r ) {

            // The result is symmetric - we only calculate the upper triangle.
            for( size_t c = r; c < tree.node_count(); ++c ) {

                auto const& lca = lowest_common_ancestor( tree.node_at(r), tree.node_at(c) );
                res( r, c ) = lca.index();
                res( c, r ) = lca.index();
            }

            // See above: the diagonale contains its indices.
            assert( res( r, r ) == r );
        }

    #endif

    return res;
}

} // namespace tree
} // namespace genesis<|MERGE_RESOLUTION|>--- conflicted
+++ resolved
@@ -61,64 +61,29 @@
     return &( link.next() ) == &link;
 }
 
-<<<<<<< HEAD
+bool is_leaf( TreeNode const& node )
+{
+    return is_leaf( node.link() );
+}
+
+bool is_leaf( TreeEdge const& edge )
+{
+    return is_leaf( edge.secondary_link() );
+}
+
 bool is_inner( TreeLink const& link )
 {
     return &( link.next() ) != &link;
-=======
-bool is_leaf( TreeNode const& node )
-{
-    return is_leaf( node.link() );
->>>>>>> cbd4ef10
-}
-
-bool is_leaf( TreeEdge const& edge )
-{
-    return is_leaf( edge.secondary_link() );
-}
-
-<<<<<<< HEAD
+}
+
+bool is_inner( TreeNode const& node )
+{
+    return is_inner( node.link() );
+}
+
 bool is_inner( TreeEdge const& edge )
 {
     return is_inner( edge.secondary_link() );
-}
-
-size_t degree( TreeNode const& node )
-{
-    size_t dgr = 0;
-    TreeLink const* lnk = &node.link();
-
-    do {
-        ++dgr;
-        lnk = &lnk->next();
-    } while( lnk != &node.link() );
-
-    return dgr;
-}
-
-bool is_leaf( TreeNode const& node )
-{
-    return is_leaf( node.link() );
-}
-
-bool is_inner( TreeNode const& node )
-{
-    return is_inner( node.link() );
-=======
-bool is_inner( TreeLink const& link )
-{
-    return &( link.next() ) != &link;
-}
-
-bool is_inner( TreeNode const& node )
-{
-    return is_inner( node.link() );
-}
-
-bool is_inner( TreeEdge const& edge )
-{
-    return is_inner( edge.secondary_link() );
->>>>>>> cbd4ef10
 }
 
 bool is_root( TreeNode const& node )
@@ -130,8 +95,6 @@
     return &( node.link().edge().primary_link() ) == &( node.link() );
 }
 
-<<<<<<< HEAD
-=======
 size_t degree( TreeLink const& link )
 {
     return degree( link.node() );
@@ -150,7 +113,6 @@
     return dgr;
 }
 
->>>>>>> cbd4ef10
 // =================================================================================================
 //     Node Count Properties
 // =================================================================================================
@@ -166,12 +128,6 @@
 
 bool is_bifurcating( Tree const& tree, bool loose )
 {
-<<<<<<< HEAD
-    if( strict ) {
-        // Only allow tips and bifurcating inner nodes.
-        for( size_t i = 0; i < tree.node_count(); ++i ) {
-            if( degree( tree.node_at(i) ) != 1 && degree( tree.node_at(i) ) != 3 ) {
-=======
     // Iterate all nodes and verify their degree.
     for( size_t i = 0; i < tree.node_count(); ++i ) {
         auto const deg = degree( tree.node_at(i) );
@@ -187,7 +143,6 @@
             assert( isroot == is_root( tree.node_at(i) ));
 
             if( ! isroot && ! loose ) {
->>>>>>> cbd4ef10
                 return false;
             }
         }
@@ -231,11 +186,7 @@
 {
     size_t sum = 0;
     for( auto const& edge : tree.edges() ) {
-<<<<<<< HEAD
-        if( is_leaf( edge->primary_node() ) || is_leaf( edge->secondary_node() ) ) {
-=======
         if( is_leaf( edge.primary_node() ) || is_leaf( edge.secondary_node() ) ) {
->>>>>>> cbd4ef10
             ++sum;
         }
     }
@@ -246,11 +197,7 @@
 {
     size_t sum = 0;
     for( auto const& edge : tree.edges() ) {
-<<<<<<< HEAD
-        if( is_inner( edge->primary_node() ) && is_inner( edge->secondary_node() ) ) {
-=======
         if( is_inner( edge.primary_node() ) && is_inner( edge.secondary_node() ) ) {
->>>>>>> cbd4ef10
             ++sum;
         }
     }
@@ -265,15 +212,9 @@
 std::vector<size_t> inner_edge_indices( Tree const& tree )
 {
     std::vector<size_t> result;
-<<<<<<< HEAD
-    for( auto const& edge_it : tree.edges() ) {
-        if( is_inner( edge_it->secondary_node() ) ) {
-            result.push_back( edge_it->index() );
-=======
     for( auto const& edge : tree.edges() ) {
         if( is_inner( edge.secondary_node() ) ) {
             result.push_back( edge.index() );
->>>>>>> cbd4ef10
         }
     }
     return result;
@@ -282,15 +223,9 @@
 std::vector<size_t> leaf_edge_indices( Tree const& tree )
 {
     std::vector<size_t> result;
-<<<<<<< HEAD
-    for( auto const& edge_it : tree.edges() ) {
-        if( is_leaf( edge_it->secondary_node() ) ) {
-            result.push_back( edge_it->index() );
-=======
     for( auto const& edge : tree.edges() ) {
         if( is_leaf( edge.secondary_node() ) ) {
             result.push_back( edge.index() );
->>>>>>> cbd4ef10
         }
     }
     return result;
@@ -299,15 +234,9 @@
 std::vector<size_t> inner_node_indices( Tree const& tree )
 {
     std::vector<size_t> result;
-<<<<<<< HEAD
-    for( auto const& node_it : tree.nodes() ) {
-        if( is_inner( *node_it )) {
-            result.push_back( node_it->index() );
-=======
     for( auto const& node : tree.nodes() ) {
         if( is_inner( node )) {
             result.push_back( node.index() );
->>>>>>> cbd4ef10
         }
     }
     return result;
@@ -316,15 +245,9 @@
 std::vector<size_t> leaf_node_indices( Tree const& tree )
 {
     std::vector<size_t> result;
-<<<<<<< HEAD
-    for( auto const& node_it : tree.nodes() ) {
-        if( is_leaf( *node_it )) {
-            result.push_back( node_it->index() );
-=======
     for( auto const& node : tree.nodes() ) {
         if( is_leaf( node )) {
             result.push_back( node.index() );
->>>>>>> cbd4ef10
         }
     }
     return result;
