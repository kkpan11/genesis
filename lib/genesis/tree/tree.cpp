--- conflicted
+++ resolved
@@ -32,11 +32,7 @@
 
 #include "genesis/utils/core/std.hpp"
 
-<<<<<<< HEAD
-#include <assert.h>
-=======
 #include <cassert>
->>>>>>> cbd4ef10
 #include <stdexcept>
 #include <typeinfo>
 
