--- conflicted
+++ resolved
@@ -183,13 +183,7 @@
             // to iterate the digits twice, but save the effort of actually building the numbers!
             // (see above parse_unsigned_number_() for the parsing function that we first had)
 
-<<<<<<< HEAD
-            // Parse the strings as long as they contain digit, advancing helper indices here.
-            // We need ints here. Theoretically, this is a smaller range than std::string can
-            // handle, but we just assume that no one has strings that long.
-=======
             // Parse the strings as long as they contain digits, advancing helper indices here.
->>>>>>> 0bf8c689
             size_t ld = l;
             size_t rd = r;
             while( ld < lhs.size() && is_digit( lhs[ld] )) {
@@ -203,15 +197,6 @@
             // In that case, we have a result.
             if( ld != rd ) {
                 return static_cast<int>( ld ) - static_cast<int>( rd );
-<<<<<<< HEAD
-
-                // Return the signum of the difference.
-                // int const val = ( 0 < ld - rd ) - ( ld - rd < 0 );
-                // assert( val == -1 || val == +1 );
-                // assert(( ld - rd < 0 && val == -1 ) || ( ld - rd > 0 && val == +1 ));
-                // return val;
-=======
->>>>>>> 0bf8c689
             }
 
             // If those numbers are the same length, we need to iterate again,
